--- conflicted
+++ resolved
@@ -49,7 +49,6 @@
   }
 
   static boolean isCompatible(Message message) throws JMSException {
-<<<<<<< HEAD
     if (!message.propertyExists(JMSBase.PROTOCOL_VERSION_KEY)) return false;
     String proto = message.getStringProperty(JMSBase.PROTOCOL_VERSION_KEY);
     return SetUtils.in(proto, JMSBase.PROTOCOL_VERSION_1);
@@ -61,23 +60,6 @@
       return ProtocolVersion.V1;
     }
     throw new JMSException("Received message with invalid protocol version: " + proto);
-=======
-    String argusCompat = message.getStringProperty(JMSBase.PROTOCOL_VERSION_KEY);
-    return SetUtils.in(argusCompat, JMSBase.PROTOCOL_VERSION_13, JMSBase.PROTOCOL_VERSION_16);
-  }
-
-  static ProtocolVersion getProtocolVersion(Message message) throws JMSException {
-    String argusCompat = message.getStringProperty(JMSBase.PROTOCOL_VERSION_KEY);
-    if (SetUtils.in(argusCompat, JMSBase.PROTOCOL_VERSION_16)) {
-      return ProtocolVersion.V16;
-    }
-    return ProtocolVersion.V13;
-  }
-
-  static boolean isV16Protocol(Message message) throws JMSException {
-    String argusCompat = message.getStringProperty(JMSBase.PROTOCOL_VERSION_KEY);
-    return SetUtils.in(argusCompat, JMSBase.PROTOCOL_VERSION_16);
->>>>>>> ce97c482
   }
 
   static void removeMessageListenerAndClose(MessageConsumer consumer) {
